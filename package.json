{
	"name": "ip",
	"version": "0.1.0",
	"description": "IP Geolocation",
	"main": "src/index.js",
	"scripts": {
		"build": "tsc",
		"deploy": "wrangler deploy",
		"dev": "wrangler dev",
		"start": "wrangler dev",
		"test": "vitest",
		"generate-types": "wrangler types"
	},
	"dependencies": {
		"@cloudflare/kv-asset-handler": "^0.4.0"
	},
	"devDependencies": {
<<<<<<< HEAD
		"@cloudflare/workers-types": "^4.20250607.0",
		"@cloudflare/vitest-pool-workers": "^0.8.0",
=======
		"@cloudflare/workers-types": "^4.20250601.0",
		"@cloudflare/vitest-pool-workers": "^0.8.36",
>>>>>>> d1c5e3c6
		"typescript": "^5.6.3",
		"vitest": "^3.1.2",
		"wrangler": "latest"
	}
}<|MERGE_RESOLUTION|>--- conflicted
+++ resolved
@@ -15,13 +15,8 @@
 		"@cloudflare/kv-asset-handler": "^0.4.0"
 	},
 	"devDependencies": {
-<<<<<<< HEAD
 		"@cloudflare/workers-types": "^4.20250607.0",
-		"@cloudflare/vitest-pool-workers": "^0.8.0",
-=======
-		"@cloudflare/workers-types": "^4.20250601.0",
 		"@cloudflare/vitest-pool-workers": "^0.8.36",
->>>>>>> d1c5e3c6
 		"typescript": "^5.6.3",
 		"vitest": "^3.1.2",
 		"wrangler": "latest"
